--- conflicted
+++ resolved
@@ -15,12 +15,9 @@
 
 export class CurvePoint {
     private wallet: WalletInterface;
-<<<<<<< HEAD
     private cachedKey: string | null = null;
-private keyPromise: Promise<string> | null = null;
-=======
-    private cachedIdentityKey?: string;
->>>>>>> 3874d8ec
+    private keyPromise: Promise<string> | null = null;
+
 
     /**
      * Initializes a new CurvePoint instance.
@@ -36,7 +33,6 @@
      * @returns The cached identity public key in hex format. If not cached, retrieves it from the wallet and caches it.
      */
     private async getIdentityKey(): Promise<string> {
-<<<<<<< HEAD
         if (this.cachedKey) {
             console.log("[CurvePoint] Using cached identity key:", this.cachedKey);
             return this.cachedKey;
@@ -69,14 +65,6 @@
 
         return this.keyPromise;
         }
-=======
-        if (!this.cachedIdentityKey) {
-            const { publicKey } = await this.wallet.getPublicKey({ identityKey: true })
-            this.cachedIdentityKey = publicKey
-        }
-        return this.cachedIdentityKey
-    }
->>>>>>> 3874d8ec
 
     /**
  * Encrypts a message for a group of recipients.
